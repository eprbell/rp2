--- conflicted
+++ resolved
@@ -57,11 +57,7 @@
 * verify step-by-step how RP2 reaches the final result;
 * track down every lot fraction and its accounting details, in case of an audit.
 
-<<<<<<< HEAD
 RP2 currently only supports the [FIFO](https://www.investopedia.com/terms/f/fifo.asp) accounting method for US taxes. Only the Total Average Method is supported for Japanese taxes.<!--- [LIFO](https://www.investopedia.com/terms/l/lifo.asp) and [HIFO](https://www.investopedia.com/terms/h/hifo.asp) accounting methods. It also supports [switching accounting methods](https://github.com/eprbell/rp2/blob/main/docs/user_faq.md#can-i-change-accounting-method) from one year to the next. --->
-=======
-RP2 supports the [FIFO](https://www.investopedia.com/terms/f/fifo.asp) accounting method to help minimize the amount due. It also supports [switching accounting methods](https://github.com/eprbell/rp2/tree/main/docs/user_faq.md#can-i-change-accounting-method) from one year to the next.
->>>>>>> 88483926
 
 RP2 reads a configuration file and an input spreadsheet containing crypto transactions. These [input files](https://github.com/eprbell/rp2/blob/main/docs/input_files.md) can be generated either manually or automatically using [DaLI](https://github.com/eprbell/dali-rp2), a RP2 data loader and input generator (which is also privacy-focused, free, non-commercial and open-source). After parsing the input RP2 uses high-precision math to calculate long/short term capital gains, cost bases, balances, average price, in/out lot relationships/fractions, and finally it generates [output files](https://github.com/eprbell/rp2/blob/main/docs/output_files.md).
 
@@ -173,11 +169,7 @@
   ```
 Results are generated in the `output` directory and logs are stored in the `log` directory.
 
-<<<<<<< HEAD
 <!--- The `-m` option is particularly important, because is selects the accounting method: `rp2_us` supports FIFO, LIFO and HIFO (if `-m` is not specified it defaults to FIFO). --->
-=======
-The `-m` option is particularly important, because is selects the accounting method: `rp2_us` supports FIFO (if `-m` is not specified it defaults to FIFO).
->>>>>>> 88483926
 
 To print full command usage information for the `rp2_us` command:
   ```
