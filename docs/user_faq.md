--- conflicted
+++ resolved
@@ -85,11 +85,7 @@
 The user adds the tokens to the `assets` field of the [config file](input_files.md#the-config-file): RP2 accepts as valid all the tokens present in this field. See also the question on [writing a config file from scratch](#can-i-avoid-writing-a-config-file-from-scratch).
 
 ### What Accounting Methods Are Supported?
-<<<<<<< HEAD
 Currently only the [FIFO](https://www.investopedia.com/terms/f/fifo.asp) accounting method is supported for US taxes. Only the Total Average Method is supported for Japanese taxes. <!--- , [LIFO](https://www.investopedia.com/terms/l/lifo.asp) and [HIFO](https://www.investopedia.com/terms/h/hifo.asp) accounting methods are supported: they can be selected using the `-m` option on the command line. See also question on [changing accounting methods](#can-i-change-accounting-method). --->
-=======
-Currently the [FIFO](https://www.investopedia.com/terms/f/fifo.asp) accounting method is supported: it can be selected using the `-m` option on the command line. See also question on [changing accounting methods](#can-i-change-accounting-method).
->>>>>>> 88483926
 
 ### Can I Change Accounting Method?
 No, currently RP2 only supports FIFO for US taxes and the Total Average Method for JP taxes.
