--- conflicted
+++ resolved
@@ -39,10 +39,7 @@
     INCOME = "Income"
     INTEREST = "Interest"
     INVESTMENT_EXPENSES = "Investment Expenses"
-<<<<<<< HEAD
-=======
     LOST = "Lost"
->>>>>>> 37a334bf
     MINING = "Mining"
     STAKING = "Staking"
     WAGES = "Wages"
