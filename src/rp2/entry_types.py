--- conflicted
+++ resolved
@@ -29,10 +29,7 @@
     HARDFORK = "hardfork"
     INCOME = "income"
     INTEREST = "interest"
-<<<<<<< HEAD
-=======
     LOST = "lost"
->>>>>>> 37a334bf
     MINING = "mining"
     MOVE = "move"
     SELL = "sell"
